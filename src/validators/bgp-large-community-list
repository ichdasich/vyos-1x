--- conflicted
+++ resolved
@@ -17,12 +17,8 @@
 import re
 import sys
 
-<<<<<<< HEAD
-from vyos.template import is_ipv4
-=======
 pattern = '(.*):(.*):(.*)'
 allowedChars = { '0', '1', '2', '3', '4', '5', '6', '7', '8', '9', '.', '+', '*', '?', '^', '$', '(', ')', '[', ']', '{', '}', '|', '\\', ':', '-' }
->>>>>>> d0bc9445
 
 if __name__ == '__main__':
 
@@ -31,30 +27,12 @@
 
     value = sys.argv[1].split(':')
 
-<<<<<<< HEAD
     # entries with less than three blocks must be valid regex
     if not len(value) == 3:
-        try:
-            re.compile(sys.argv[1])
-            sys.exit(0)
-        except re.error:
-            sys.exit(1)
-    # otherwise if all three blocks are digits, it is an exact match
-    elif (is_ipv4(value[0]) or value[0].isdigit()) \
-        and value[1].isdigit() \
-        and value[2].isdigit():
-        sys.exit(0)
-    # else, it has to be a valid regex.
-    else:
-        try:
-            re.compile(sys.argv[1])
-            sys.exit(0)
-        except re.error:
-            sys.exit(1)
-=======
+        sys.exit(1)
+
     if not (re.match(pattern, sys.argv[1]) and set(sys.argv[1]).issubset(allowedChars)):
         sys.exit(1)
->>>>>>> d0bc9445
 
     # default exit 1; should never be reached
     sys.exit(0)