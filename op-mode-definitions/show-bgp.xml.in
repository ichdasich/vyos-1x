<?xml version="1.0"?>
<interfaceDefinition>
  <node name="show">
    <children>
      <node name="bgp">
        <properties>
          <help>BGP information</help>
        </properties>
        <command>${vyos_op_scripts_dir}/vtysh_wrapper.sh $@</command>
        <children>
          <node name="cidr-only">
            <properties>
              <help>Display only routes with non-natural netmasks</help>
            </properties>
            <command>${vyos_op_scripts_dir}/vtysh_wrapper.sh $@</command>
            <children>
              #include <include/vtysh-generic-wide.xml.i>
            </children>
          </node>
          #include <include/bgp/show-bgp-common.xml.i>
          <node name="mac">
            <properties>
              <help>MAC address</help>
            </properties>
            <children>
              <leafNode name="hash">
                <properties>
                  <help>MAC address database</help>
                </properties>
                <command>${vyos_op_scripts_dir}/vtysh_wrapper.sh $@</command>
              </leafNode>
            </children>
          </node>
          #include <include/bgp/martian-next-hop.xml.i>
          <leafNode name="memory">
            <properties>
              <help>Global BGP memory statistics</help>
            </properties>
            <command>${vyos_op_scripts_dir}/vtysh_wrapper.sh $@</command>
          </leafNode>
          #include <include/bgp/next-hop.xml.i>
          <leafNode name="statistics">
            <properties>
              <help>BGP RIB advertisement statistics</help>
            </properties>
            <command>${vyos_op_scripts_dir}/vtysh_wrapper.sh $@</command>
          </leafNode>
          <leafNode name="statistics-all">
            <properties>
              <help>Display number of prefixes for all afi/safi</help>
            </properties>
            <command>${vyos_op_scripts_dir}/vtysh_wrapper.sh $@</command>
          </leafNode>
          <leafNode name="vrf">
            <properties>
              <help>Show BGP VRF information</help>
            </properties>
            <command>${vyos_op_scripts_dir}/vtysh_wrapper.sh $@</command>
          </leafNode>
          <tagNode name="vrf">
            <properties>
              <help>Show BGP VRF related information</help>
              <completionHelp>
                <path>vrf name</path>
                <list>all</list>
              </completionHelp>
            </properties>
            <command>${vyos_op_scripts_dir}/vtysh_wrapper.sh $@</command>
            <children>
              #include <include/bgp/show-bgp-common.xml.i>
<<<<<<< HEAD
              <node name="martian">
                <properties>
                  <help>martian next-hops</help>
                </properties>
                <children>
                  <leafNode name="next-hop">
                    <properties>
                      <help>martian next-hop database</help>
                    </properties>
                    <command>${vyos_op_scripts_dir}/vtysh_wrapper.sh $@</command>
                  </leafNode>
                </children>
              </node>
              <node name="nexthop">
                <properties>
                  <help>Show BGP nexthop table</help>
                </properties>
                <command>${vyos_op_scripts_dir}/vtysh_wrapper.sh $@</command>
                <children>
                  #include <include/vtysh-generic-detail.xml.i>
                </children>
              </node>
              <tagNode name="nexthop">
                <properties>
                  <help>IPv4/IPv6 nexthop address</help>
                  <completionHelp>
                    <list>&lt;x.x.x.x&gt; &lt;h:h:h:h:h:h:h:h&gt;</list>
                  </completionHelp>
                </properties>
                <command>${vyos_op_scripts_dir}/vtysh_wrapper.sh $@</command>
                <children>
                  #include <include/vtysh-generic-detail.xml.i>
                </children>
              </tagNode>
=======
              #include <include/bgp/martian-next-hop.xml.i>
              #include <include/bgp/next-hop.xml.i>
>>>>>>> 1be5cba3
            </children>
          </tagNode>
          #include <include/vtysh-generic-wide.xml.i>
        </children>
      </node>
    </children>
  </node>
</interfaceDefinition><|MERGE_RESOLUTION|>--- conflicted
+++ resolved
@@ -68,45 +68,8 @@
             <command>${vyos_op_scripts_dir}/vtysh_wrapper.sh $@</command>
             <children>
               #include <include/bgp/show-bgp-common.xml.i>
-<<<<<<< HEAD
-              <node name="martian">
-                <properties>
-                  <help>martian next-hops</help>
-                </properties>
-                <children>
-                  <leafNode name="next-hop">
-                    <properties>
-                      <help>martian next-hop database</help>
-                    </properties>
-                    <command>${vyos_op_scripts_dir}/vtysh_wrapper.sh $@</command>
-                  </leafNode>
-                </children>
-              </node>
-              <node name="nexthop">
-                <properties>
-                  <help>Show BGP nexthop table</help>
-                </properties>
-                <command>${vyos_op_scripts_dir}/vtysh_wrapper.sh $@</command>
-                <children>
-                  #include <include/vtysh-generic-detail.xml.i>
-                </children>
-              </node>
-              <tagNode name="nexthop">
-                <properties>
-                  <help>IPv4/IPv6 nexthop address</help>
-                  <completionHelp>
-                    <list>&lt;x.x.x.x&gt; &lt;h:h:h:h:h:h:h:h&gt;</list>
-                  </completionHelp>
-                </properties>
-                <command>${vyos_op_scripts_dir}/vtysh_wrapper.sh $@</command>
-                <children>
-                  #include <include/vtysh-generic-detail.xml.i>
-                </children>
-              </tagNode>
-=======
               #include <include/bgp/martian-next-hop.xml.i>
               #include <include/bgp/next-hop.xml.i>
->>>>>>> 1be5cba3
             </children>
           </tagNode>
           #include <include/vtysh-generic-wide.xml.i>
