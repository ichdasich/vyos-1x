--- conflicted
+++ resolved
@@ -299,23 +299,6 @@
   vpp [amd64],
   vpp-plugin-core [amd64],
   vpp-plugin-dpdk [amd64],
-<<<<<<< HEAD
-  vyatta-bash,
-  vyatta-cfg,
-  vyos-http-api-tools,
-  vyos-utils,
-  wide-dhcpv6-client,
-  wireguard-tools,
-  wireless-regdb,
-  wpasupplicant (>= 0.6.7),
-  zabbix-agent2,
-  ndppd,
-  smokeping,
-  monitoring-plugins,
-  munin-node,
-  munin-plugins-extra,
-  miniupnpd-nftables
-=======
   python3-vpp-api [amd64],
   libvppinfra [amd64],
 ## End VPP
@@ -325,9 +308,15 @@
   mtr-tiny,
   telnet,
   stunnel4,
-  uidmap
+  uidmap,
 ## End optional utilities
->>>>>>> ef55eab3
+## Custom utilities
+  smokeping,
+  monitoring-plugins,
+  munin-node,
+  munin-plugins-extra,
+  vim
+## End custom utilities
 Description: VyOS configuration scripts and data
  VyOS configuration scripts, interface definitions, and everything
 
